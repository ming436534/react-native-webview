package com.reactnativecommunity.webview;

import android.annotation.SuppressLint;
import android.annotation.TargetApi;
import android.app.DownloadManager;
import android.content.Context;
import android.content.DialogInterface;
import android.content.Intent;
import android.content.pm.PackageManager;
import android.graphics.Bitmap;
import android.graphics.Color;
import android.Manifest;
import android.net.Uri;
import android.net.http.SslCertificate;
import android.net.http.SslError;
import android.os.Build;
import android.os.Environment;
import androidx.annotation.RequiresApi;
<<<<<<< HEAD
import androidx.appcompat.app.AlertDialog;

=======
import androidx.core.content.ContextCompat;
>>>>>>> 078b0559
import android.text.TextUtils;
import android.view.Gravity;
import android.view.View;
import android.view.ViewGroup;
import android.view.ViewGroup.LayoutParams;
import android.view.WindowManager;
import android.webkit.ConsoleMessage;
import android.webkit.CookieManager;
import android.webkit.DownloadListener;
import android.webkit.GeolocationPermissions;
import android.webkit.JavascriptInterface;
<<<<<<< HEAD
import android.webkit.JsResult;
import android.webkit.SslErrorHandler;
=======
import android.webkit.PermissionRequest;
>>>>>>> 078b0559
import android.webkit.URLUtil;
import android.webkit.ValueCallback;
import android.webkit.WebChromeClient;
import android.webkit.WebResourceRequest;
import android.webkit.WebSettings;
import android.webkit.WebView;
import android.webkit.WebViewClient;
import android.widget.FrameLayout;
import android.widget.Toast;

import com.facebook.react.views.scroll.ScrollEvent;
import com.facebook.react.views.scroll.ScrollEventType;
import com.facebook.react.views.scroll.OnScrollDispatchHelper;
import com.facebook.react.bridge.Arguments;
import com.facebook.react.bridge.LifecycleEventListener;
import com.facebook.react.bridge.ReactContext;
import com.facebook.react.bridge.ReadableArray;
import com.facebook.react.bridge.ReadableMap;
import com.facebook.react.bridge.ReadableMapKeySetIterator;
import com.facebook.react.bridge.WritableMap;
import com.facebook.react.common.MapBuilder;
import com.facebook.react.common.build.ReactBuildConfig;
import com.facebook.react.module.annotations.ReactModule;
import com.facebook.react.uimanager.SimpleViewManager;
import com.facebook.react.uimanager.ThemedReactContext;
import com.facebook.react.uimanager.UIManagerModule;
import com.facebook.react.uimanager.annotations.ReactProp;
import com.facebook.react.uimanager.events.ContentSizeChangeEvent;
import com.facebook.react.uimanager.events.Event;
import com.facebook.react.uimanager.events.EventDispatcher;
import com.reactnativecommunity.webview.events.JsAlertEvent;
import com.reactnativecommunity.webview.events.ReceivedSslError;
import com.reactnativecommunity.webview.events.TopLoadingErrorEvent;
import com.reactnativecommunity.webview.events.TopLoadingFinishEvent;
import com.reactnativecommunity.webview.events.TopLoadingProgressEvent;
import com.reactnativecommunity.webview.events.TopLoadingStartEvent;
import com.reactnativecommunity.webview.events.TopMessageEvent;
import com.reactnativecommunity.webview.events.TopShouldStartLoadWithRequestEvent;

import org.json.JSONException;
import org.json.JSONObject;

import java.io.UnsupportedEncodingException;
import java.net.MalformedURLException;
import java.net.URL;
import java.net.URLEncoder;
import java.util.ArrayList;
import java.util.HashMap;
import java.util.Locale;
import java.util.Map;

import javax.annotation.Nullable;

/**
 * Manages instances of {@link WebView}
 * <p>
 * Can accept following commands:
 * - GO_BACK
 * - GO_FORWARD
 * - RELOAD
 * - LOAD_URL
 * <p>
 * {@link WebView} instances could emit following direct events:
 * - topLoadingFinish
 * - topLoadingStart
 * - topLoadingStart
 * - topLoadingProgress
 * - topShouldStartLoadWithRequest
 * <p>
 * Each event will carry the following properties:
 * - target - view's react tag
 * - url - url set for the webview
 * - loading - whether webview is in a loading state
 * - title - title of the current page
 * - canGoBack - boolean, whether there is anything on a history stack to go back
 * - canGoForward - boolean, whether it is possible to request GO_FORWARD command
 */
@ReactModule(name = RNCWebViewManager.REACT_CLASS)
public class RNCWebViewManager extends SimpleViewManager<WebView> {

  public static final int COMMAND_GO_BACK = 1;
  public static final int COMMAND_GO_FORWARD = 2;
  public static final int COMMAND_RELOAD = 3;
  public static final int COMMAND_STOP_LOADING = 4;
  public static final int COMMAND_POST_MESSAGE = 5;
  public static final int COMMAND_INJECT_JAVASCRIPT = 6;
  public static final int COMMAND_LOAD_URL = 7;
<<<<<<< HEAD
  public static final int COMMAND_RESOLVE_SSL_ERROR = 8;
=======
  public static final int COMMAND_FOCUS = 8;
>>>>>>> 078b0559
  protected static final String REACT_CLASS = "RNCWebView";
  protected static final String HTML_ENCODING = "UTF-8";
  protected static final String HTML_MIME_TYPE = "text/html";
  protected static final String JAVASCRIPT_INTERFACE = "ReactNativeWebView";
  protected static final String HTTP_METHOD_POST = "POST";
  // Use `webView.loadUrl("about:blank")` to reliably reset the view
  // state and release page resources (including any running JavaScript).
  protected static final String BLANK_URL = "about:blank";
  protected WebViewConfig mWebViewConfig;

  protected RNCWebChromeClient mWebChromeClient = null;
  protected boolean mAllowsFullscreenVideo = false;
<<<<<<< HEAD
  protected String userScript;
=======
  protected @Nullable String mUserAgent = null;
  protected @Nullable String mUserAgentWithApplicationName = null;
>>>>>>> 078b0559

  public RNCWebViewManager() {
    mWebViewConfig = new WebViewConfig() {
      public void configWebView(WebView webView) {
      }
    };
  }

  public RNCWebViewManager(WebViewConfig webViewConfig) {
    mWebViewConfig = webViewConfig;
  }

  protected static void dispatchEvent(WebView webView, Event event) {
    ReactContext reactContext = (ReactContext) webView.getContext();
    EventDispatcher eventDispatcher =
      reactContext.getNativeModule(UIManagerModule.class).getEventDispatcher();
    eventDispatcher.dispatchEvent(event);
  }

  @Override
  public String getName() {
    return REACT_CLASS;
  }

  protected RNCWebView createRNCWebViewInstance(ThemedReactContext reactContext) {
    return new RNCWebView(reactContext);
  }

  @Override
  @TargetApi(Build.VERSION_CODES.LOLLIPOP)
  protected WebView createViewInstance(ThemedReactContext reactContext) {
    RNCWebView webView = createRNCWebViewInstance(reactContext);
    setupWebChromeClient(reactContext, webView);
    reactContext.addLifecycleEventListener(webView);
    mWebViewConfig.configWebView(webView);
    WebSettings settings = webView.getSettings();
    settings.setBuiltInZoomControls(true);
    settings.setDisplayZoomControls(false);
    settings.setDomStorageEnabled(true);

    settings.setAllowFileAccess(false);
    settings.setAllowContentAccess(false);
    if (Build.VERSION.SDK_INT >= Build.VERSION_CODES.JELLY_BEAN) {
      settings.setAllowFileAccessFromFileURLs(false);
      setAllowUniversalAccessFromFileURLs(webView, false);
    }
    setMixedContentMode(webView, "never");

    // Fixes broken full-screen modals/galleries due to body height being 0.
    webView.setLayoutParams(
      new LayoutParams(LayoutParams.MATCH_PARENT,
        LayoutParams.MATCH_PARENT));

    if (ReactBuildConfig.DEBUG && Build.VERSION.SDK_INT >= Build.VERSION_CODES.KITKAT) {
      WebView.setWebContentsDebuggingEnabled(true);
    }

    webView.setDownloadListener(new DownloadListener() {
      public void onDownloadStart(String url, String userAgent, String contentDisposition, String mimetype, long contentLength) {
        RNCWebViewModule module = getModule(reactContext);

        DownloadManager.Request request = new DownloadManager.Request(Uri.parse(url));

        String fileName = URLUtil.guessFileName(url, contentDisposition, mimetype);
        String downloadMessage = "Downloading " + fileName;

        //Attempt to add cookie, if it exists
        URL urlObj = null;
        try {
          urlObj = new URL(url);
          String baseUrl = urlObj.getProtocol() + "://" + urlObj.getHost();
          String cookie = CookieManager.getInstance().getCookie(baseUrl);
          request.addRequestHeader("Cookie", cookie);
          System.out.println("Got cookie for DownloadManager: " + cookie);
        } catch (MalformedURLException e) {
          System.out.println("Error getting cookie for DownloadManager: " + e.toString());
          e.printStackTrace();
        }

        //Finish setting up request
        request.addRequestHeader("User-Agent", userAgent);
        request.setTitle(fileName);
        request.setDescription(downloadMessage);
        request.allowScanningByMediaScanner();
        request.setNotificationVisibility(DownloadManager.Request.VISIBILITY_VISIBLE_NOTIFY_COMPLETED);
        request.setDestinationInExternalPublicDir(Environment.DIRECTORY_DOWNLOADS, fileName);

        module.setDownloadRequest(request);

        if (module.grantFileDownloaderPermissions()) {
          module.downloadFile();
        }
      }
    });

    return webView;
  }

  @ReactProp(name = "javaScriptEnabled")
  public void setJavaScriptEnabled(WebView view, boolean enabled) {
    view.getSettings().setJavaScriptEnabled(enabled);
  }

  @ReactProp(name = "showsHorizontalScrollIndicator")
  public void setShowsHorizontalScrollIndicator(WebView view, boolean enabled) {
    view.setHorizontalScrollBarEnabled(enabled);
  }

  @ReactProp(name = "showsVerticalScrollIndicator")
  public void setShowsVerticalScrollIndicator(WebView view, boolean enabled) {
    view.setVerticalScrollBarEnabled(enabled);
  }

  @ReactProp(name = "cacheEnabled")
  public void setCacheEnabled(WebView view, boolean enabled) {
    if (enabled) {
      Context ctx = view.getContext();
      if (ctx != null) {
        view.getSettings().setAppCachePath(ctx.getCacheDir().getAbsolutePath());
        view.getSettings().setCacheMode(WebSettings.LOAD_DEFAULT);
        view.getSettings().setAppCacheEnabled(true);
      }
    } else {
      view.getSettings().setCacheMode(WebSettings.LOAD_NO_CACHE);
      view.getSettings().setAppCacheEnabled(false);
    }
  }

  @ReactProp(name = "androidHardwareAccelerationDisabled")
  public void setHardwareAccelerationDisabled(WebView view, boolean disabled) {
    if (disabled) {
      view.setLayerType(View.LAYER_TYPE_SOFTWARE, null);
    } else {
      view.setLayerType(View.LAYER_TYPE_NONE, null);
    }
  }

  @ReactProp(name = "overScrollMode")
  public void setOverScrollMode(WebView view, String overScrollModeString) {
    Integer overScrollMode;
    switch (overScrollModeString) {
      case "never":
        overScrollMode = View.OVER_SCROLL_NEVER;
        break;
      case "content":
        overScrollMode = View.OVER_SCROLL_IF_CONTENT_SCROLLS;
        break;
      case "always":
      default:
        overScrollMode = View.OVER_SCROLL_ALWAYS;
        break;
    }
    view.setOverScrollMode(overScrollMode);
  }

  @ReactProp(name = "thirdPartyCookiesEnabled")
  public void setThirdPartyCookiesEnabled(WebView view, boolean enabled) {
    if (Build.VERSION.SDK_INT >= Build.VERSION_CODES.LOLLIPOP) {
      CookieManager.getInstance().setAcceptThirdPartyCookies(view, enabled);
    }
  }

  @ReactProp(name = "textZoom")
  public void setTextZoom(WebView view, int value) {
    view.getSettings().setTextZoom(value);
  }

  @ReactProp(name = "scalesPageToFit")
  public void setScalesPageToFit(WebView view, boolean enabled) {
    view.getSettings().setLoadWithOverviewMode(enabled);
    view.getSettings().setUseWideViewPort(enabled);
  }

  @ReactProp(name = "domStorageEnabled")
  public void setDomStorageEnabled(WebView view, boolean enabled) {
    view.getSettings().setDomStorageEnabled(enabled);
  }

  @ReactProp(name = "userAgent")
  public void setUserAgent(WebView view, @Nullable String userAgent) {
    if (userAgent != null) {
      mUserAgent = userAgent;
    } else {
      mUserAgent = null;
    }
    this.setUserAgentString(view);
  }

  @ReactProp(name = "applicationNameForUserAgent")
  public void setApplicationNameForUserAgent(WebView view, @Nullable String applicationName) {
    if(applicationName != null) {
      if(Build.VERSION.SDK_INT >= Build.VERSION_CODES.JELLY_BEAN_MR1) {
        String defaultUserAgent = WebSettings.getDefaultUserAgent(view.getContext());
        mUserAgentWithApplicationName = defaultUserAgent + " " + applicationName;
      }
    } else {
      mUserAgentWithApplicationName = null;
    }
    this.setUserAgentString(view);
  }

  protected void setUserAgentString(WebView view) {
    if(mUserAgent != null) {
      view.getSettings().setUserAgentString(mUserAgent);
    } else if(mUserAgentWithApplicationName != null) {
      view.getSettings().setUserAgentString(mUserAgentWithApplicationName);
    } else if(Build.VERSION.SDK_INT >= Build.VERSION_CODES.JELLY_BEAN_MR1) {
      // handle unsets of `userAgent` prop as long as device is >= API 17
      view.getSettings().setUserAgentString(WebSettings.getDefaultUserAgent(view.getContext()));
    }
  }

  @TargetApi(Build.VERSION_CODES.JELLY_BEAN_MR1)
  @ReactProp(name = "mediaPlaybackRequiresUserAction")
  public void setMediaPlaybackRequiresUserAction(WebView view, boolean requires) {
    view.getSettings().setMediaPlaybackRequiresUserGesture(requires);
  }

  @ReactProp(name = "allowUniversalAccessFromFileURLs")
  public void setAllowUniversalAccessFromFileURLs(WebView view, boolean allow) {
    view.getSettings().setAllowUniversalAccessFromFileURLs(allow);
  }

  @ReactProp(name = "saveFormDataDisabled")
  public void setSaveFormDataDisabled(WebView view, boolean disable) {
    view.getSettings().setSaveFormData(!disable);
  }

  @ReactProp(name = "injectedJavaScript")
  public void setInjectedJavaScript(WebView view, @Nullable String injectedJavaScript) {
    ((RNCWebView) view).setInjectedJavaScript(injectedJavaScript);
  }

  @ReactProp(name = "userScript")
  public void setUserScript(WebView view, @Nullable String userScript) {
    this.userScript = userScript;
  }

  @ReactProp(name = "messagingEnabled")
  public void setMessagingEnabled(WebView view, boolean enabled) {
    ((RNCWebView) view).setMessagingEnabled(enabled);
  }
<<<<<<< HEAD
  @ReactProp(name = "disableOverrideUrlLoading")
  public void setDisableOverrideUrlLoading(WebView view, @Nullable Boolean isDisable) {
    ((RNCWebView) view).getRNCWebViewClient().disableOverrideUrlLoading = isDisable;
=======
   
  @ReactProp(name = "incognito")
  public void setIncognito(WebView view, boolean enabled) {
    // Remove all previous cookies
    CookieManager.getInstance().removeAllCookies(null);

    // Disable caching
    view.getSettings().setCacheMode(WebSettings.LOAD_NO_CACHE);
    view.getSettings().setAppCacheEnabled(!enabled);
    view.clearHistory();
    view.clearCache(enabled);

    // No form data or autofill enabled
    view.clearFormData();
    view.getSettings().setSavePassword(!enabled);
    view.getSettings().setSaveFormData(!enabled);
>>>>>>> 078b0559
  }

  @ReactProp(name = "source")
  public void setSource(WebView view, @Nullable ReadableMap source) {
    if (source != null) {
      if (source.hasKey("html")) {
        String html = source.getString("html");
        String baseUrl = source.hasKey("baseUrl") ? source.getString("baseUrl") : "";
        view.loadDataWithBaseURL(baseUrl, html, HTML_MIME_TYPE, HTML_ENCODING, null);
        return;
      }
      if (source.hasKey("uri")) {
        String url = source.getString("uri");
        String previousUrl = view.getUrl();
        if (previousUrl != null && previousUrl.equals(url)) {
          return;
        }
        if (source.hasKey("method")) {
          String method = source.getString("method");
          if (method.equalsIgnoreCase(HTTP_METHOD_POST)) {
            byte[] postData = null;
            if (source.hasKey("body")) {
              String body = source.getString("body");
              try {
                postData = body.getBytes("UTF-8");
              } catch (UnsupportedEncodingException e) {
                postData = body.getBytes();
              }
            }
            if (postData == null) {
              postData = new byte[0];
            }
            view.postUrl(url, postData);
            return;
          }
        }
        HashMap<String, String> headerMap = new HashMap<>();
        if (source.hasKey("headers")) {
          ReadableMap headers = source.getMap("headers");
          ReadableMapKeySetIterator iter = headers.keySetIterator();
          while (iter.hasNextKey()) {
            String key = iter.nextKey();
            if ("user-agent".equals(key.toLowerCase(Locale.ENGLISH))) {
              if (view.getSettings() != null) {
                view.getSettings().setUserAgentString(headers.getString(key));
              }
            } else {
              headerMap.put(key, headers.getString(key));
            }
          }
        }
        view.loadUrl(url, headerMap);
        return;
      }
    }
    view.loadUrl(BLANK_URL);
  }

  @ReactProp(name = "onContentSizeChange")
  public void setOnContentSizeChange(WebView view, boolean sendContentSizeChangeEvents) {
    ((RNCWebView) view).setSendContentSizeChangeEvents(sendContentSizeChangeEvents);
  }

  @ReactProp(name = "mixedContentMode")
  public void setMixedContentMode(WebView view, @Nullable String mixedContentMode) {
    if (Build.VERSION.SDK_INT >= Build.VERSION_CODES.LOLLIPOP) {
      if (mixedContentMode == null || "never".equals(mixedContentMode)) {
        view.getSettings().setMixedContentMode(WebSettings.MIXED_CONTENT_NEVER_ALLOW);
      } else if ("always".equals(mixedContentMode)) {
        view.getSettings().setMixedContentMode(WebSettings.MIXED_CONTENT_ALWAYS_ALLOW);
      } else if ("compatibility".equals(mixedContentMode)) {
        view.getSettings().setMixedContentMode(WebSettings.MIXED_CONTENT_COMPATIBILITY_MODE);
      }
    }
  }

  @ReactProp(name = "urlPrefixesForDefaultIntent")
  public void setUrlPrefixesForDefaultIntent(
    WebView view,
    @Nullable ReadableArray urlPrefixesForDefaultIntent) {
    RNCWebViewClient client = ((RNCWebView) view).getRNCWebViewClient();
    if (client != null && urlPrefixesForDefaultIntent != null) {
      client.setUrlPrefixesForDefaultIntent(urlPrefixesForDefaultIntent);
    }
  }

  @ReactProp(name = "allowsFullscreenVideo")
  public void setAllowsFullscreenVideo(
    WebView view,
    @Nullable Boolean allowsFullscreenVideo) {
    mAllowsFullscreenVideo = allowsFullscreenVideo != null && allowsFullscreenVideo;
    setupWebChromeClient((ReactContext)view.getContext(), view);
  }

  @ReactProp(name = "allowFileAccess")
  public void setAllowFileAccess(
    WebView view,
    @Nullable Boolean allowFileAccess) {
    view.getSettings().setAllowFileAccess(allowFileAccess != null && allowFileAccess);
  }

  @ReactProp(name = "geolocationEnabled")
  public void setGeolocationEnabled(
    WebView view,
    @Nullable Boolean isGeolocationEnabled) {
    view.getSettings().setGeolocationEnabled(isGeolocationEnabled != null && isGeolocationEnabled);
  }

  @ReactProp(name = "onScroll")
  public void setOnScroll(WebView view, boolean hasScrollEvent) {
    ((RNCWebView) view).setHasScrollEvent(hasScrollEvent);
  }

  @Override
  protected void addEventEmitters(ThemedReactContext reactContext, WebView view) {
    // Do not register default touch emitter and let WebView implementation handle touches
    view.setWebViewClient(new RNCWebViewClient());
  }

  @Override
  public Map getExportedCustomDirectEventTypeConstants() {
    Map export = super.getExportedCustomDirectEventTypeConstants();
    if (export == null) {
      export = MapBuilder.newHashMap();
    }
    export.put(TopLoadingProgressEvent.EVENT_NAME, MapBuilder.of("registrationName", "onLoadingProgress"));
    export.put(TopShouldStartLoadWithRequestEvent.EVENT_NAME, MapBuilder.of("registrationName", "onShouldStartLoadWithRequest"));
    export.put(ReceivedSslError.EVENT_NAME, MapBuilder.of("registrationName", "onReceivedSslError"));
    export.put(JsAlertEvent.EVENT_NAME, MapBuilder.of("registrationName", "onJsAlert"));
    export.put(ScrollEventType.getJSEventName(ScrollEventType.SCROLL), MapBuilder.of("registrationName", "onScroll"));
    return export;
  }

  @Override
  public @Nullable
  Map<String, Integer> getCommandsMap() {
<<<<<<< HEAD
    Map m = MapBuilder.of(
=======
    Map map = MapBuilder.of(
>>>>>>> 078b0559
      "goBack", COMMAND_GO_BACK,
      "goForward", COMMAND_GO_FORWARD,
      "reload", COMMAND_RELOAD,
      "stopLoading", COMMAND_STOP_LOADING,
      "postMessage", COMMAND_POST_MESSAGE,
      "injectJavaScript", COMMAND_INJECT_JAVASCRIPT,
      "loadUrl", COMMAND_LOAD_URL
    );
<<<<<<< HEAD
    m.put("resolveSslError", COMMAND_RESOLVE_SSL_ERROR);
    return m;
=======
    map.put("requestFocus", COMMAND_FOCUS);
    return map;
>>>>>>> 078b0559
  }

  @Override
  public void receiveCommand(WebView root, int commandId, @Nullable ReadableArray args) {
    RNCWebView reactWebView;
    switch (commandId) {
      case COMMAND_GO_BACK:
        root.goBack();
        break;
      case COMMAND_GO_FORWARD:
        root.goForward();
        break;
      case COMMAND_RELOAD:
        root.reload();
        break;
      case COMMAND_STOP_LOADING:
        root.stopLoading();
        break;
      case COMMAND_POST_MESSAGE:
        try {
          reactWebView = (RNCWebView) root;
          JSONObject eventInitDict = new JSONObject();
          eventInitDict.put("data", args.getString(0));
          reactWebView.evaluateJavascriptWithFallback("(function () {" +
            "var event;" +
            "var data = " + eventInitDict.toString() + ";" +
            "try {" +
            "event = new MessageEvent('message', data);" +
            "} catch (e) {" +
            "event = document.createEvent('MessageEvent');" +
            "event.initMessageEvent('message', true, true, data.data, data.origin, data.lastEventId, data.source);" +
            "}" +
            "document.dispatchEvent(event);" +
            "})();");
        } catch (JSONException e) {
          throw new RuntimeException(e);
        }
        break;
      case COMMAND_INJECT_JAVASCRIPT:
        reactWebView = (RNCWebView) root;
        reactWebView.evaluateJavascriptWithFallback(args.getString(0));
        break;
      case COMMAND_LOAD_URL:
        if (args == null) {
          throw new RuntimeException("Arguments for loading an url are null!");
        }
        root.loadUrl(args.getString(0));
        break;
<<<<<<< HEAD
      case COMMAND_RESOLVE_SSL_ERROR:
        reactWebView = (RNCWebView) root;
        reactWebView.getRNCWebViewClient().resolveSslError(args.getBoolean(0));
=======
      case COMMAND_FOCUS:
        root.requestFocus();
>>>>>>> 078b0559
        break;
    }
  }

  @Override
  public void onDropViewInstance(WebView webView) {
    super.onDropViewInstance(webView);
    ((ThemedReactContext) webView.getContext()).removeLifecycleEventListener((RNCWebView) webView);
    ((RNCWebView) webView).cleanupCallbacksAndDestroy();
  }

  public static RNCWebViewModule getModule(ReactContext reactContext) {
    return reactContext.getNativeModule(RNCWebViewModule.class);
  }

  protected void setupWebChromeClient(ReactContext reactContext, WebView webView) {
    if (mAllowsFullscreenVideo) {
      mWebChromeClient = new RNCWebChromeClient(reactContext, webView) {
        @Override
        public void onShowCustomView(View view, CustomViewCallback callback) {
          if (mVideoView != null) {
            callback.onCustomViewHidden();
            return;
          }

          mVideoView = view;
          mCustomViewCallback = callback;

          if (Build.VERSION.SDK_INT >= Build.VERSION_CODES.KITKAT) {
            mVideoView.setSystemUiVisibility(FULLSCREEN_SYSTEM_UI_VISIBILITY);
            mReactContext.getCurrentActivity().getWindow().setFlags(WindowManager.LayoutParams.FLAG_LAYOUT_NO_LIMITS, WindowManager.LayoutParams.FLAG_LAYOUT_NO_LIMITS);
          }

          mVideoView.setBackgroundColor(Color.BLACK);
          getRootView().addView(mVideoView, FULLSCREEN_LAYOUT_PARAMS);
          mWebView.setVisibility(View.GONE);

          mReactContext.addLifecycleEventListener(this);
        }

        @Override
        public void onHideCustomView() {
          if (mVideoView == null) {
            return;
          }

          mVideoView.setVisibility(View.GONE);
          getRootView().removeView(mVideoView);
          mCustomViewCallback.onCustomViewHidden();

          mVideoView = null;
          mCustomViewCallback = null;

          mWebView.setVisibility(View.VISIBLE);

          if (Build.VERSION.SDK_INT >= Build.VERSION_CODES.KITKAT) {
            mReactContext.getCurrentActivity().getWindow().clearFlags(WindowManager.LayoutParams.FLAG_LAYOUT_NO_LIMITS);
          }

          mReactContext.removeLifecycleEventListener(this);
        }
      };
      webView.setWebChromeClient(mWebChromeClient);
    } else {
      if (mWebChromeClient != null) {
        mWebChromeClient.onHideCustomView();
      }
      mWebChromeClient = new RNCWebChromeClient(reactContext, webView);
      webView.setWebChromeClient(mWebChromeClient);
    }
  }

  protected static class RNCWebViewClient extends WebViewClient {

    protected boolean mLastLoadFailed = false;
    public boolean disableOverrideUrlLoading = false;
    protected @Nullable
    ReadableArray mUrlPrefixesForDefaultIntent;
    private SslErrorHandler mSslErrorHandler;

    @Override
    public void onPageFinished(WebView webView, String url) {
      super.onPageFinished(webView, url);

      if (!mLastLoadFailed) {
        RNCWebView reactWebView = (RNCWebView) webView;

        reactWebView.callInjectedJavaScript();

        emitFinishEvent(webView, url);
      }
    }

    @Override
    public void onPageStarted(WebView webView, String url, Bitmap favicon) {
      super.onPageStarted(webView, url, favicon);
      mLastLoadFailed = false;

      dispatchEvent(
        webView,
        new TopLoadingStartEvent(
          webView.getId(),
          createWebViewEvent(webView, url)));
    }

    @Override
    public boolean shouldOverrideUrlLoading(WebView view, String url) {
      if (!disableOverrideUrlLoading) {
        dispatchEvent(
          view,
          new TopShouldStartLoadWithRequestEvent(
            view.getId(),
            createWebViewEvent(view, url)));
      }
      return !disableOverrideUrlLoading;
    }


    @TargetApi(Build.VERSION_CODES.N)
    @Override
    public boolean shouldOverrideUrlLoading(WebView view, WebResourceRequest request) {
      final String url = request.getUrl().toString();
      return this.shouldOverrideUrlLoading(view, url);
    }

    @Override
    public void onReceivedError(
      WebView webView,
      int errorCode,
      String description,
      String failingUrl) {
      super.onReceivedError(webView, errorCode, description, failingUrl);
      mLastLoadFailed = true;

      // In case of an error JS side expect to get a finish event first, and then get an error event
      // Android WebView does it in the opposite way, so we need to simulate that behavior
      emitFinishEvent(webView, failingUrl);

      WritableMap eventData = createWebViewEvent(webView, failingUrl);
      eventData.putDouble("code", errorCode);
      eventData.putString("description", description);

      dispatchEvent(
        webView,
        new TopLoadingErrorEvent(webView.getId(), eventData));
    }
    public void resolveSslError(boolean isContinue) {
      if (mSslErrorHandler == null) return;
      if (isContinue) {
        mSslErrorHandler.proceed();
      } else {
        mSslErrorHandler.cancel();
      }
      mSslErrorHandler = null;
    }
    @Override
    public void onReceivedSslError(WebView webView, final SslErrorHandler handler, SslError error) {

      SslCertificate cert = error.getCertificate();
      SslCertificate.DName issuedBy = cert.getIssuedBy();
      SslCertificate.DName issuedTo = cert.getIssuedTo();
      if (issuedBy.getDName().contentEquals("CN=DigiCert SHA2 Secure Server CA,O=DigiCert Inc,C=US") &&
        issuedTo.getCName().contentEquals("*.cityline.com") &&
        issuedTo.getDName().contentEquals("CN=*.cityline.com,O=CityLine (Hong Kong) Ltd,L=Hong Kong,C=HK")) {
        handler.proceed();
      } else {
        if (mSslErrorHandler != null) mSslErrorHandler.cancel();
        mSslErrorHandler = handler;
        dispatchEvent(
          webView,
          new ReceivedSslError(
            webView.getId(),
            createWebViewEvent(webView, webView.getUrl())
          )
        );
      }
    }

    protected void emitFinishEvent(WebView webView, String url) {
      dispatchEvent(
        webView,
        new TopLoadingFinishEvent(
          webView.getId(),
          createWebViewEvent(webView, url)));
    }

    protected WritableMap createWebViewEvent(WebView webView, String url) {
      WritableMap event = Arguments.createMap();
      event.putDouble("target", webView.getId());
      // Don't use webView.getUrl() here, the URL isn't updated to the new value yet in callbacks
      // like onPageFinished
      event.putString("url", url);
      event.putBoolean("loading", !mLastLoadFailed && webView.getProgress() != 100);
      event.putString("title", webView.getTitle());
      event.putBoolean("canGoBack", webView.canGoBack());
      event.putBoolean("canGoForward", webView.canGoForward());
      return event;
    }

    public void setUrlPrefixesForDefaultIntent(ReadableArray specialUrls) {
      mUrlPrefixesForDefaultIntent = specialUrls;
    }
  }

  protected static class RNCWebChromeClient extends WebChromeClient implements LifecycleEventListener {
    protected static final FrameLayout.LayoutParams FULLSCREEN_LAYOUT_PARAMS = new FrameLayout.LayoutParams(
      LayoutParams.MATCH_PARENT, LayoutParams.MATCH_PARENT, Gravity.CENTER);

    @RequiresApi(api = Build.VERSION_CODES.KITKAT)
    protected static final int FULLSCREEN_SYSTEM_UI_VISIBILITY = View.SYSTEM_UI_FLAG_LAYOUT_HIDE_NAVIGATION |
      View.SYSTEM_UI_FLAG_LAYOUT_FULLSCREEN |
      View.SYSTEM_UI_FLAG_LAYOUT_STABLE |
      View.SYSTEM_UI_FLAG_HIDE_NAVIGATION |
      View.SYSTEM_UI_FLAG_FULLSCREEN |
      View.SYSTEM_UI_FLAG_IMMERSIVE |
      View.SYSTEM_UI_FLAG_IMMERSIVE_STICKY;

    protected ReactContext mReactContext;
    protected View mWebView;

    protected View mVideoView;
    protected WebChromeClient.CustomViewCallback mCustomViewCallback;
    boolean isHostDestroyed = false;

    public RNCWebChromeClient(ReactContext reactContext, WebView webView) {
      this.mReactContext = reactContext;
      this.mWebView = webView;
    }

    @Override
    public boolean onConsoleMessage(ConsoleMessage message) {
      if (ReactBuildConfig.DEBUG) {
        return super.onConsoleMessage(message);
      }
      // Ignore console logs in non debug builds.
      return true;
    }

    // Fix WebRTC permission request error.
    @Override
    public void onPermissionRequest(final PermissionRequest request) {
      String[] requestedResources = request.getResources();
      ArrayList<String> permissions = new ArrayList<>();
      ArrayList<String> grantedPermissions = new ArrayList<String>();
      for (int i = 0; i < requestedResources.length; i++) {
        if (requestedResources[i].equals(PermissionRequest.RESOURCE_AUDIO_CAPTURE)) {
          permissions.add(Manifest.permission.RECORD_AUDIO);
        } else if (requestedResources[i].equals(PermissionRequest.RESOURCE_VIDEO_CAPTURE)) {
          permissions.add(Manifest.permission.CAMERA);
        }
        // TODO: RESOURCE_MIDI_SYSEX, RESOURCE_PROTECTED_MEDIA_ID.
      }

      for (int i = 0; i < permissions.size(); i++) {
        if (ContextCompat.checkSelfPermission(mReactContext, permissions.get(i)) != PackageManager.PERMISSION_GRANTED) {
          continue;
        }
        if (permissions.get(i).equals(Manifest.permission.RECORD_AUDIO)) {
          grantedPermissions.add(PermissionRequest.RESOURCE_AUDIO_CAPTURE);
        } else if (permissions.get(i).equals(Manifest.permission.CAMERA)) {
          grantedPermissions.add(PermissionRequest.RESOURCE_VIDEO_CAPTURE);
        }
      }

      if (grantedPermissions.isEmpty()) {
        request.deny();
      } else {
        String[] grantedPermissionsArray = new String[grantedPermissions.size()];
        grantedPermissionsArray = grantedPermissions.toArray(grantedPermissionsArray);
        request.grant(grantedPermissionsArray);
      }
    }

    @Override
    public void onProgressChanged(WebView webView, int newProgress) {
      super.onProgressChanged(webView, newProgress);
      WritableMap event = Arguments.createMap();
      event.putDouble("target", webView.getId());
      event.putString("title", webView.getTitle());
      event.putBoolean("canGoBack", webView.canGoBack());
      event.putBoolean("canGoForward", webView.canGoForward());
      event.putDouble("progress", (float) newProgress / 100);
      dispatchEvent(
        webView,
        new TopLoadingProgressEvent(
          webView.getId(),
          event));
    }

    @Override
    public void onGeolocationPermissionsShowPrompt(String origin, GeolocationPermissions.Callback callback) {
      callback.invoke(origin, true, false);
    }

    protected void openFileChooser(ValueCallback<Uri> filePathCallback, String acceptType) {
      getModule(mReactContext).startPhotoPickerIntent(filePathCallback, acceptType);
    }

    protected void openFileChooser(ValueCallback<Uri> filePathCallback) {
      getModule(mReactContext).startPhotoPickerIntent(filePathCallback, "");
    }

    protected void openFileChooser(ValueCallback<Uri> filePathCallback, String acceptType, String capture) {
      getModule(mReactContext).startPhotoPickerIntent(filePathCallback, acceptType);
    }

    @TargetApi(Build.VERSION_CODES.LOLLIPOP)
    @Override
    public boolean onShowFileChooser(WebView webView, ValueCallback<Uri[]> filePathCallback, FileChooserParams fileChooserParams) {
      String[] acceptTypes = fileChooserParams.getAcceptTypes();
      boolean allowMultiple = fileChooserParams.getMode() == WebChromeClient.FileChooserParams.MODE_OPEN_MULTIPLE;
      Intent intent = fileChooserParams.createIntent();
      return getModule(mReactContext).startPhotoPickerIntent(filePathCallback, intent, acceptTypes, allowMultiple);
    }

    @Override
    public void onHostResume() {
      if (Build.VERSION.SDK_INT >= Build.VERSION_CODES.KITKAT && mVideoView != null && mVideoView.getSystemUiVisibility() != FULLSCREEN_SYSTEM_UI_VISIBILITY) {
        mVideoView.setSystemUiVisibility(FULLSCREEN_SYSTEM_UI_VISIBILITY);
      }
    }

    @Override
    public void onHostPause() { }

    @Override
    public void onHostDestroy() { }

    @Override
    public boolean onJsAlert(WebView view, String url, String message, JsResult result) {
      result.confirm();
      WritableMap event = Arguments.createMap();
      event.putDouble("target", view.getId());
      event.putString("message", message);
      dispatchEvent(
        view,
        new JsAlertEvent(
          view.getId(),
          event
        )
      );
      return true;
    }

    protected ViewGroup getRootView() {
      return (ViewGroup) mReactContext.getCurrentActivity().findViewById(android.R.id.content);
    }
  }

  /**
   * Subclass of {@link WebView} that implements {@link LifecycleEventListener} interface in order
   * to call {@link WebView#destroy} on activity destroy event and also to clear the client
   */
  protected static class RNCWebView extends WebView implements LifecycleEventListener {
    protected @Nullable
    String injectedJS;
    protected boolean messagingEnabled = false;
    protected @Nullable
    RNCWebViewClient mRNCWebViewClient;
    protected boolean sendContentSizeChangeEvents = false;
    private OnScrollDispatchHelper mOnScrollDispatchHelper;
    protected boolean hasScrollEvent = false;

    /**
     * WebView must be created with an context of the current activity
     * <p>
     * Activity Context is required for creation of dialogs internally by WebView
     * Reactive Native needed for access to ReactNative internal system functionality
     */
    public RNCWebView(ThemedReactContext reactContext) {
      super(reactContext);
    }

    public void setSendContentSizeChangeEvents(boolean sendContentSizeChangeEvents) {
      this.sendContentSizeChangeEvents = sendContentSizeChangeEvents;
    }

    public void setHasScrollEvent(boolean hasScrollEvent) {
      this.hasScrollEvent = hasScrollEvent;
    }

    @Override
    public void onHostResume() {
      // do nothing
    }

    @Override
    public void onHostPause() {
      // do nothing
    }

    @Override
    public void onHostDestroy() {
      cleanupCallbacksAndDestroy();
    }

    @Override
    protected void onSizeChanged(int w, int h, int ow, int oh) {
      super.onSizeChanged(w, h, ow, oh);

      if (sendContentSizeChangeEvents) {
        dispatchEvent(
          this,
          new ContentSizeChangeEvent(
            this.getId(),
            w,
            h
          )
        );
      }
    }

    @Override
    public void setWebViewClient(WebViewClient client) {
      super.setWebViewClient(client);
      mRNCWebViewClient = (RNCWebViewClient) client;
    }

    public @Nullable
    RNCWebViewClient getRNCWebViewClient() {
      return mRNCWebViewClient;
    }

    public void setInjectedJavaScript(@Nullable String js) {
      injectedJS = js;
    }

    protected RNCWebViewBridge createRNCWebViewBridge(RNCWebView webView) {
      return new RNCWebViewBridge(webView);
    }

    @SuppressLint("AddJavascriptInterface")
    public void setMessagingEnabled(boolean enabled) {
      if (messagingEnabled == enabled) {
        return;
      }

      messagingEnabled = enabled;

      if (enabled) {
        addJavascriptInterface(createRNCWebViewBridge(this), JAVASCRIPT_INTERFACE);
      } else {
        removeJavascriptInterface(JAVASCRIPT_INTERFACE);
      }
    }

    protected void evaluateJavascriptWithFallback(String script) {
      if (Build.VERSION.SDK_INT >= Build.VERSION_CODES.KITKAT) {
        evaluateJavascript(script, null);
        return;
      }

      try {
        loadUrl("javascript:" + URLEncoder.encode(script, "UTF-8"));
      } catch (UnsupportedEncodingException e) {
        // UTF-8 should always be supported
        throw new RuntimeException(e);
      }
    }

    public void callInjectedJavaScript() {
      if (getSettings().getJavaScriptEnabled() &&
        injectedJS != null &&
        !TextUtils.isEmpty(injectedJS)) {
        evaluateJavascriptWithFallback("(function() {\n" + injectedJS + ";\n})();");
      }
    }

    public void onMessage(String message) {
      if (mRNCWebViewClient != null) {
        WebView webView = this;
        webView.post(new Runnable() {
          @Override
          public void run() {
            WritableMap data = mRNCWebViewClient.createWebViewEvent(webView, webView.getUrl());
            data.putString("data", message);
            dispatchEvent(webView, new TopMessageEvent(webView.getId(), data));
          }
        });
      } else {
        WritableMap eventData = Arguments.createMap();
        eventData.putString("data", message);
        dispatchEvent(this, new TopMessageEvent(this.getId(), eventData));
      }
    }

    protected void onScrollChanged(int x, int y, int oldX, int oldY) {
      super.onScrollChanged(x, y, oldX, oldY);

      if (!hasScrollEvent) {
        return;
      }

      if (mOnScrollDispatchHelper == null) {
        mOnScrollDispatchHelper = new OnScrollDispatchHelper();
      }

      if (mOnScrollDispatchHelper.onScrollChanged(x, y)) {
        ScrollEvent event = ScrollEvent.obtain(
                this.getId(),
                ScrollEventType.SCROLL,
                x,
                y,
                mOnScrollDispatchHelper.getXFlingVelocity(),
                mOnScrollDispatchHelper.getYFlingVelocity(),
                this.computeHorizontalScrollRange(),
                this.computeVerticalScrollRange(),
                this.getWidth(),
                this.getHeight());

        dispatchEvent(this, event);
      }
    }

    protected void cleanupCallbacksAndDestroy() {
      setWebViewClient(null);
      destroy();
    }

    protected class RNCWebViewBridge {
      RNCWebView mContext;

      RNCWebViewBridge(RNCWebView c) {
        mContext = c;
      }

      /**
       * This method is called whenever JavaScript running within the web view calls:
       * - window[JAVASCRIPT_INTERFACE].postMessage
       */
      @JavascriptInterface
      public void postMessage(String message) {
        mContext.onMessage(message);
      }
    }
  }
}<|MERGE_RESOLUTION|>--- conflicted
+++ resolved
@@ -16,12 +16,9 @@
 import android.os.Build;
 import android.os.Environment;
 import androidx.annotation.RequiresApi;
-<<<<<<< HEAD
 import androidx.appcompat.app.AlertDialog;
 
-=======
 import androidx.core.content.ContextCompat;
->>>>>>> 078b0559
 import android.text.TextUtils;
 import android.view.Gravity;
 import android.view.View;
@@ -33,12 +30,9 @@
 import android.webkit.DownloadListener;
 import android.webkit.GeolocationPermissions;
 import android.webkit.JavascriptInterface;
-<<<<<<< HEAD
 import android.webkit.JsResult;
 import android.webkit.SslErrorHandler;
-=======
 import android.webkit.PermissionRequest;
->>>>>>> 078b0559
 import android.webkit.URLUtil;
 import android.webkit.ValueCallback;
 import android.webkit.WebChromeClient;
@@ -126,11 +120,8 @@
   public static final int COMMAND_POST_MESSAGE = 5;
   public static final int COMMAND_INJECT_JAVASCRIPT = 6;
   public static final int COMMAND_LOAD_URL = 7;
-<<<<<<< HEAD
   public static final int COMMAND_RESOLVE_SSL_ERROR = 8;
-=======
-  public static final int COMMAND_FOCUS = 8;
->>>>>>> 078b0559
+  public static final int COMMAND_FOCUS = 9;
   protected static final String REACT_CLASS = "RNCWebView";
   protected static final String HTML_ENCODING = "UTF-8";
   protected static final String HTML_MIME_TYPE = "text/html";
@@ -143,12 +134,9 @@
 
   protected RNCWebChromeClient mWebChromeClient = null;
   protected boolean mAllowsFullscreenVideo = false;
-<<<<<<< HEAD
   protected String userScript;
-=======
   protected @Nullable String mUserAgent = null;
   protected @Nullable String mUserAgentWithApplicationName = null;
->>>>>>> 078b0559
 
   public RNCWebViewManager() {
     mWebViewConfig = new WebViewConfig() {
@@ -391,11 +379,10 @@
   public void setMessagingEnabled(WebView view, boolean enabled) {
     ((RNCWebView) view).setMessagingEnabled(enabled);
   }
-<<<<<<< HEAD
   @ReactProp(name = "disableOverrideUrlLoading")
   public void setDisableOverrideUrlLoading(WebView view, @Nullable Boolean isDisable) {
     ((RNCWebView) view).getRNCWebViewClient().disableOverrideUrlLoading = isDisable;
-=======
+  }
    
   @ReactProp(name = "incognito")
   public void setIncognito(WebView view, boolean enabled) {
@@ -412,7 +399,6 @@
     view.clearFormData();
     view.getSettings().setSavePassword(!enabled);
     view.getSettings().setSaveFormData(!enabled);
->>>>>>> 078b0559
   }
 
   @ReactProp(name = "source")
@@ -549,11 +535,7 @@
   @Override
   public @Nullable
   Map<String, Integer> getCommandsMap() {
-<<<<<<< HEAD
-    Map m = MapBuilder.of(
-=======
     Map map = MapBuilder.of(
->>>>>>> 078b0559
       "goBack", COMMAND_GO_BACK,
       "goForward", COMMAND_GO_FORWARD,
       "reload", COMMAND_RELOAD,
@@ -562,13 +544,9 @@
       "injectJavaScript", COMMAND_INJECT_JAVASCRIPT,
       "loadUrl", COMMAND_LOAD_URL
     );
-<<<<<<< HEAD
     m.put("resolveSslError", COMMAND_RESOLVE_SSL_ERROR);
-    return m;
-=======
     map.put("requestFocus", COMMAND_FOCUS);
     return map;
->>>>>>> 078b0559
   }
 
   @Override
@@ -617,14 +595,12 @@
         }
         root.loadUrl(args.getString(0));
         break;
-<<<<<<< HEAD
       case COMMAND_RESOLVE_SSL_ERROR:
         reactWebView = (RNCWebView) root;
         reactWebView.getRNCWebViewClient().resolveSslError(args.getBoolean(0));
-=======
+        break;
       case COMMAND_FOCUS:
         root.requestFocus();
->>>>>>> 078b0559
         break;
     }
   }

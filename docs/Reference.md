--- conflicted
+++ resolved
@@ -46,12 +46,9 @@
 - [`allowsBackForwardNavigationGestures`](Reference.md#allowsbackforwardnavigationgestures)
 - [`allowFileAccess`](Reference.md#allowFileAccess)
 - [`saveFormDataDisabled`](Reference.md#saveFormDataDisabled)
-<<<<<<< HEAD
 - [`enableCache`](Reference.md#enableCache)
-=======
 - [`pagingEnabled`](Reference.md#pagingEnabled)
 - [`allowsLinkPreview`](Reference.md#allowsLinkPreview)
->>>>>>> 48230e4d
 
 ## Methods Index
 
@@ -525,7 +522,6 @@
 
 ---
 
-<<<<<<< HEAD
 ### `enableCache`
 
 Sets whether WebView & WKWebView should use browser caching.
@@ -533,7 +529,9 @@
 | Type    | Required | Default |
 | ------- | -------- | ------- |
 | boolean | No       | true    |
-=======
+
+---
+
 ### `pagingEnabled`
 
 If the value of this property is true, the scroll view stops on multiples of the scroll view’s bounds when the user scrolls. The default value is false.
@@ -551,7 +549,7 @@
 | Type    | Required | Platform |
 | ------- | -------- | -------- |
 | boolean | No       | iOS      |
->>>>>>> 48230e4d
+
 
 ## Methods
 

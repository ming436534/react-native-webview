--- conflicted
+++ resolved
@@ -435,10 +435,6 @@
   public goBack: () => void;
   public reload: () => void;
   public stopLoading: () => void;
-<<<<<<< HEAD
   public postMessage: (msg: string) => void;
-=======
-  public postMessage: (msg: string) => void
->>>>>>> 9ffb6711
-  public injectJavaScript: (js: string) => void
+  public injectJavaScript: (js: string) => void;
 }
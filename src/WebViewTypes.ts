--- conflicted
+++ resolved
@@ -18,11 +18,8 @@
   postMessage: Function;
   injectJavaScript: Function;
   loadUrl: Function;
-<<<<<<< HEAD
   resolveSslError: Function;
-=======
   requestFocus: Function;
->>>>>>> 078b0559
 }
 
 export interface CustomUIManager extends UIManagerStatic {
